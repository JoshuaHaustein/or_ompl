--- conflicted
+++ resolved
@@ -157,16 +157,12 @@
     // construct state space
     ompl::base::StateSpacePtr state_space;
     if (any_continuous) {
-<<<<<<< HEAD
 #if 0
-        state_space = boost::make_shared<ContinuousJointsStateSpace>(is_continuous);
-=======
         state_space.reset(new ContinuousJointsStateSpace(is_continuous));
->>>>>>> eb426455
         RAVELOG_DEBUG("Setting joint limits.\n");
         state_space->as<ContinuousJointsStateSpace>()->setBounds(bounds);
 #else
-        state_space = boost::make_shared<SemiTorusStateSpace>(num_dof);
+        state_space.reset(new SemiTorusStateSpace(num_dof));
         state_space->as<SemiTorusStateSpace>()->setIsWrapping(is_continuous);
         RAVELOG_DEBUG("Setting joint limits.\n");
         state_space->as<SemiTorusStateSpace>()->setBounds(bounds);
