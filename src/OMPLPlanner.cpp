--- conflicted
+++ resolved
@@ -36,6 +36,7 @@
 #include <boost/chrono.hpp>
 #include <boost/foreach.hpp>
 #include <boost/make_shared.hpp>
+#include <boost/scope_exit.hpp>
 #include <ompl/config.h>
 #include <ompl/base/goals/GoalStates.h>
 #include <ompl/base/StateSpaceTypes.h>
@@ -120,14 +121,20 @@
         RAVELOG_DEBUG("Setting state validity checker.\n");
         if (m_state_space->isCompound()) {
             m_or_validity_checker.reset(new OrStateValidityChecker(
-                m_simple_setup->getSpaceInformation(), m_robot, dof_indices));
+                m_simple_setup->getSpaceInformation(), m_robot, dof_indices, m_parameters->m_doBaked));
         } else {
             m_or_validity_checker.reset(new RealVectorOrStateValidityChecker(
-                m_simple_setup->getSpaceInformation(), m_robot, dof_indices));
+                m_simple_setup->getSpaceInformation(), m_robot, dof_indices, m_parameters->m_doBaked));
         }
         m_simple_setup->setStateValidityChecker(
             boost::static_pointer_cast<ompl::base::StateValidityChecker>(m_or_validity_checker));
 
+        // start validity checker
+        m_or_validity_checker->start();
+        BOOST_SCOPE_EXIT((m_or_validity_checker)) {
+            m_or_validity_checker->stop();
+        } BOOST_SCOPE_EXIT_END
+        
         RAVELOG_DEBUG("Setting initial configuration.\n");
         if (m_parameters->vinitialconfig.size() % num_dof != 0) {
             RAVELOG_ERROR("Start configuration has incorrect DOF;"
@@ -257,9 +264,6 @@
         RAVELOG_ERROR("Failed creating planner.");
         return ompl::base::PlannerPtr();
     }
-    
-    // record whether we'll be doing baked checking
-    m_doBaked = params.m_doBaked;
 
     // Populate planner parameters from the PlannerParameters.
     std::string const params_str = "<ExtraParams>"
@@ -346,33 +350,11 @@
             OpenRAVE::CollisionOptionsStateSaver const collision_saver(
                 collision_checker, OpenRAVE::CO_ActiveDOFs, false);
             
-            // If baked, initialize!
-            if (m_doBaked)
-            {
-                 OpenRAVE::CollisionCheckerBasePtr cc = GetEnv()->GetCollisionChecker();
-                 std::stringstream sinput("GetBakingFunctions"), soutput;
-                 try
-                 {
-                     if (!cc->SendCommand(soutput, sinput))
-                         throw OpenRAVE::openrave_exception();
-                 }
-                 catch (const OpenRAVE::openrave_exception & exc)
-                 {
-                     RAVELOG_ERROR("collision checker doesn't support baked checks!\n");
-                     return OpenRAVE::PS_Failed;
-                 }
-                 boost::function< void ()> * fn_bake_begin;
-                 boost::function< OpenRAVE::KinBodyPtr ()> * fn_bake_end;
-                 boost::function< bool (OpenRAVE::KinBodyConstPtr, OpenRAVE::CollisionReportPtr)> * fn_check_baked_collision;
-                 soutput >> (void *&)fn_bake_begin;
-                 soutput >> (void *&)fn_bake_end;
-                 soutput >> (void *&)fn_check_baked_collision;
-                 (*fn_bake_begin)();
-                 GetEnv()->CheckCollision(m_robot);
-                 m_robot->CheckSelfCollision();
-                 m_bakedKinbody = (*fn_bake_end)();
-                 m_bakedChecker = *fn_check_baked_collision;
-            }
+            // start validity checker
+            m_or_validity_checker->start();
+            BOOST_SCOPE_EXIT((m_or_validity_checker)) {
+                m_or_validity_checker->stop();
+            } BOOST_SCOPE_EXIT_END
 
             // Call the planner.
             m_simple_setup->solve(m_parameters->m_timeLimit);
@@ -389,10 +371,6 @@
         RAVELOG_ERROR("Planning failed: %s\n", e.what());
         planner_status = OpenRAVE::PS_Failed;
     }
-    
-    // reset baked stuff
-    m_bakedKinbody.reset();
-    m_bakedChecker = NULL;
     
     boost::chrono::steady_clock::time_point const toc
         = boost::chrono::steady_clock::now();
@@ -402,54 +380,7 @@
     return planner_status;
 }
 
-<<<<<<< HEAD
-bool OMPLPlanner::IsInOrCollision(std::vector<double> const &values, std::vector<int> const &indices)
-{
-    boost::chrono::steady_clock::time_point const tic
-       = boost::chrono::steady_clock::now();
-    
-    m_robot->SetDOFValues(values, OpenRAVE::KinBody::CLA_Nothing, indices);
-    
-    bool collided;
-    if (m_doBaked && m_bakedKinbody) {
-        collided = m_bakedChecker(m_bakedKinbody, OpenRAVE::CollisionReportPtr());
-    } else {
-        collided = GetEnv()->CheckCollision(m_robot)
-                || m_robot->CheckSelfCollision();
-    }
-    
-    boost::chrono::steady_clock::time_point const toc
-        = boost::chrono::steady_clock::now();
-    m_totalCollisionTime += boost::chrono::duration_cast<
-        boost::chrono::duration<double> >(toc - tic).count();
-    m_numCollisionChecks++;
-    
-    return collided;
-}
-
-bool OMPLPlanner::IsStateValid(ompl::base::State const *state)
-{
-    RobotState const *realVectorState = state->as<RobotState>();
-    
-    if (!realVectorState)
-    {
-        RAVELOG_ERROR("Invalid StateType. This should never happen.\n");
-        return false;
-    }
-    
-    std::vector<double> values = realVectorState->getValues();
-    BOOST_FOREACH(double v, values) {
-        if(std::isnan(v)) {
-            RAVELOG_ERROR("Invalid value in state.\n");
-            return false;
-        }
-    }
-    
-    return !IsInOrCollision(realVectorState->getValues(), realVectorState->getSpace()->getIndices());
-}
-
-=======
->>>>>>> 48155560
+
 bool OMPLPlanner::GetParametersCommand(std::ostream &sout, std::istream &sin) const
 {
     typedef std::map<std::string, ompl::base::GenericParamPtr> ParamMap;
