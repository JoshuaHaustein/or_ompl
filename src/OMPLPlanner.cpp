/***********************************************************************

Copyright (c) 2014, Carnegie Mellon University
All rights reserved.

Authors: Michael Koval <mkoval@cs.cmu.edu>
         Matthew Klingensmith <mklingen@cs.cmu.edu>
         Christopher Dellin <cdellin@cs.cmu.edu>

Redistribution and use in source and binary forms, with or without
modification, are permitted provided that the following conditions are
met:

  Redistributions of source code must retain the above copyright
  notice, this list of conditions and the following disclaimer.

  Redistributions in binary form must reproduce the above copyright
  notice, this list of conditions and the following disclaimer in the
  documentation and/or other materials provided with the distribution.

THIS SOFTWARE IS PROVIDED BY THE COPYRIGHT HOLDERS AND CONTRIBUTORS
"AS IS" AND ANY EXPRESS OR IMPLIED WARRANTIES, INCLUDING, BUT NOT
LIMITED TO, THE IMPLIED WARRANTIES OF MERCHANTABILITY AND FITNESS FOR
A PARTICULAR PURPOSE ARE DISCLAIMED. IN NO EVENT SHALL THE COPYRIGHT
HOLDER OR CONTRIBUTORS BE LIABLE FOR ANY DIRECT, INDIRECT, INCIDENTAL,
SPECIAL, EXEMPLARY, OR CONSEQUENTIAL DAMAGES (INCLUDING, BUT NOT
LIMITED TO, PROCUREMENT OF SUBSTITUTE GOODS OR SERVICES; LOSS OF USE,
DATA, OR PROFITS; OR BUSINESS INTERRUPTION) HOWEVER CAUSED AND ON ANY
THEORY OF LIABILITY, WHETHER IN CONTRACT, STRICT LIABILITY, OR TORT
(INCLUDING NEGLIGENCE OR OTHERWISE) ARISING IN ANY WAY OUT OF THE USE
OF THIS SOFTWARE, EVEN IF ADVISED OF THE POSSIBILITY OF SUCH DAMAGE.

*************************************************************************/

#include <time.h>
#include <tinyxml.h>
#include <boost/chrono.hpp>
#include <boost/foreach.hpp>
#include <boost/make_shared.hpp>
#include <boost/scope_exit.hpp>
#include <ompl/config.h>
#include <ompl/base/goals/GoalStates.h>
#include <ompl/base/StateSpaceTypes.h>
#include <ompl/base/StateSpace.h>
#include <ompl/base/spaces/RealVectorStateSpace.h>

#include <or_ompl/OMPLConversions.h>
#include <or_ompl/OMPLPlanner.h>
#include <or_ompl/TSRGoal.h>
#include <or_ompl/PlannerRegistry.h>

namespace or_ompl {

OMPLPlanner::OMPLPlanner(OpenRAVE::EnvironmentBasePtr penv,
                         PlannerFactory const &planner_factory)
    : OpenRAVE::PlannerBase(penv)
    , m_initialized(false)
    , m_planner_factory(planner_factory) {

    RegisterCommand("GetParameters",
        boost::bind(&OMPLPlanner::GetParametersCommand, this, _1, _2),
        "returns the list of accepted planner parameters"
    );

    RegisterCommand("GetParameterValue",
        boost::bind(&OMPLPlanner::GetParameterValCommand, this, _1, _2),
        "returns the value of a specific parameter"
    );

    RegisterCommand("GetTimes",
        boost::bind(&OMPLPlanner::GetTimes,this,_1,_2),
        "get timing information from last plan");

}

OMPLPlanner::~OMPLPlanner() {
}

bool OMPLPlanner::InitPlan(OpenRAVE::RobotBasePtr robot, std::istream& input) {
    OMPLPlannerParametersPtr params = boost::make_shared<OMPLPlannerParameters>();
    input >> *params;
    return InitPlan(robot, params);
}

bool OMPLPlanner::InitPlan(OpenRAVE::RobotBasePtr robot,
                           PlannerParametersConstPtr params_raw) {
    m_initialized = false;

    try {
        typedef ompl::base::ScopedState<ompl::base::StateSpace> ScopedState;

        if (!robot) {
            RAVELOG_ERROR("Robot must not be NULL.\n");
            return false;
        } else if (!params_raw) {
            RAVELOG_ERROR("Parameters must not be NULL.\n");
            return false;
        }

        m_robot = robot;
        m_totalPlanningTime = 0.0;

        std::vector<int> dof_indices = robot->GetActiveDOFIndices();
        const unsigned int num_dof = dof_indices.size();
        m_parameters = boost::make_shared<OMPLPlannerParameters>();
        m_parameters->copy(params_raw);

        RAVELOG_DEBUG("Creating state space.\n");
        m_state_space = CreateStateSpace(robot, *m_parameters);
        if (!m_state_space) {
            RAVELOG_ERROR("Failed creating state space.\n");
            return false;
        }

        RAVELOG_DEBUG("Creating OMPL setup.\n");
        m_simple_setup = boost::make_shared<ompl::geometric::SimpleSetup>(m_state_space);
        
        RAVELOG_DEBUG("Setting state validity checker.\n");
        if (m_state_space->isCompound()) {
            m_or_validity_checker.reset(new OrStateValidityChecker(
                m_simple_setup->getSpaceInformation(), m_robot, dof_indices, m_parameters->m_doBaked));
        } else {
            m_or_validity_checker.reset(new RealVectorOrStateValidityChecker(
                m_simple_setup->getSpaceInformation(), m_robot, dof_indices, m_parameters->m_doBaked));
        }
        m_simple_setup->setStateValidityChecker(
            boost::static_pointer_cast<ompl::base::StateValidityChecker>(m_or_validity_checker));

        // start validity checker
        m_or_validity_checker->start();
        BOOST_SCOPE_EXIT((m_or_validity_checker)) {
            m_or_validity_checker->stop();
        } BOOST_SCOPE_EXIT_END
        
        RAVELOG_DEBUG("Setting initial configuration.\n");
        if (m_parameters->vinitialconfig.size() % num_dof != 0) {
            RAVELOG_ERROR("Start configuration has incorrect DOF;"
                          " expected multiple of %d, got %d.\n",
                          num_dof, m_parameters->vinitialconfig.size());
            return false;
        }
        unsigned int num_starts = m_parameters->vinitialconfig.size() / num_dof;
        if (num_starts == 0) {
            RAVELOG_ERROR("No initial configurations provided.\n");
            return false;
        }
        
        if (num_starts == 1) {
            ScopedState q_start(m_state_space);
            for (size_t i = 0; i < num_dof; i++) {
                q_start[i] = m_parameters->vinitialconfig[i];
            }
            if (!m_or_validity_checker->isValid(q_start.get())) {
                RAVELOG_ERROR("Single initial configuration in collision.\n");
                return false;
            }
        }
        
        for (unsigned int istart=0; istart<num_starts; istart++)
        {
            ScopedState q_start(m_state_space);
            for (size_t i = 0; i < num_dof; i++) {
                q_start[i] = m_parameters->vinitialconfig[istart*num_dof + i];
            }
            m_simple_setup->addStartState(q_start);
        }

        RAVELOG_DEBUG("Setting goal configuration.\n");
        std::vector<TSRChain::Ptr> goal_chains;
        BOOST_FOREACH(TSRChain::Ptr tsr_chain, m_parameters->m_tsrchains){
            if(tsr_chain->sampleGoal()){
                tsr_chain->setEnv(robot->GetEnv()); // required to enable distance to TSR chains
                goal_chains.push_back(tsr_chain);
            }else{
                RAVELOG_ERROR("Only goal TSR chains are supported by OMPL. Failing.\n");
                return false;
            }
        }

        if(goal_chains.size() > 0 && m_parameters->vgoalconfig.size() > 0){
            RAVELOG_ERROR("A goal TSR chain has been supplied and a goal configuration"
                          " has been specified. The desired behavior is ambiguous."
                          " Please specified one or the other.\n");
            return false;
        }

        if(goal_chains.size() > 0) {
            TSRGoal::Ptr goaltsr = boost::make_shared<TSRGoal>(m_simple_setup->getSpaceInformation(),
                                                               goal_chains,
                                                               robot,
                                                               m_or_validity_checker);
            m_simple_setup->setGoal(goaltsr);
        }else{
            if (m_parameters->vgoalconfig.size() % num_dof != 0) {
                RAVELOG_ERROR("End configuration has incorrect DOF;"
                              "  expected multiple of %d, got %d.\n",
                              num_dof, m_parameters->vgoalconfig.size());
                return false;
            }
            unsigned int num_goals = m_parameters->vgoalconfig.size() / num_dof;
            if (num_goals == 0) {
                RAVELOG_ERROR("No goal configurations provided.\n");
                return false;
            }
            
            if (num_goals == 1) {
                ScopedState q_goal(m_state_space);
                for (size_t i = 0; i < num_dof; i++) {
                    q_goal[i] = m_parameters->vgoalconfig[i];
                }
                
                if (!m_or_validity_checker->isValid(q_goal.get())) {
                    RAVELOG_ERROR("Single goal configuration is in collision.\n");
                    return false;
                }
                
                m_simple_setup->setGoalState(q_goal);
            } else {
                // if multiple possible goals specified,
                // don't check them all (this might be expensive)
                // and instead lead the planner check some
                ompl::base::GoalPtr ompl_goals(new ompl::base::GoalStates(
                    m_simple_setup->getSpaceInformation()));
                for (unsigned int igoal=0; igoal<num_goals; igoal++)
                {
                    ScopedState q_goal(m_state_space);
                    for (size_t i = 0; i < num_dof; i++) {
                        q_goal[i] = m_parameters->vgoalconfig[igoal*num_dof + i];
                    }
                    ompl_goals->as<ompl::base::GoalStates>()->addState(q_goal);
                }
                m_simple_setup->setGoal(ompl_goals);
            }
        }

        RAVELOG_DEBUG("Creating planner.\n");
        m_planner = CreatePlanner(*m_parameters);
        if (!m_planner) {
            RAVELOG_ERROR("Failed creating OMPL planner.\n");
            return false;
        }
        m_simple_setup->setPlanner(m_planner);

        m_initialized = true;
        return true;
    } catch (std::runtime_error const &e) {
        RAVELOG_ERROR("InitPlan failed: %s\n", e.what());
        return false;
    }
}

ompl::base::PlannerPtr OMPLPlanner::CreatePlanner(
    OMPLPlannerParameters const &params) {
    // Create the planner.
    ompl::base::SpaceInformationPtr const spaceInformation
            = m_simple_setup->getSpaceInformation();

    ompl::base::PlannerPtr planner(m_planner_factory(spaceInformation));
    if (!planner) {
        RAVELOG_ERROR("Failed creating planner.");
        return ompl::base::PlannerPtr();
    }

    // Populate planner parameters from the PlannerParameters.
    std::string const params_str = "<ExtraParams>"
                                   + m_parameters->_sExtraParameters
                                   + "</ExtraParams>";
    TiXmlDocument doc_xml;
    doc_xml.Parse(params_str.c_str());
    if (doc_xml.Error()) {
        RAVELOG_ERROR("Failed parsing XML parameters: %s\n",
                      doc_xml.ErrorDesc());
        return ompl::base::PlannerPtr();
    }

    TiXmlElement const *root_xml = doc_xml.RootElement();
    std::map<std::string, std::string> params_map;

    for (TiXmlElement const *it_ele = root_xml->FirstChildElement();
         it_ele;
         it_ele = it_ele->NextSiblingElement()) {
        // Extract the property name.
        std::string const key = it_ele->ValueStr();

        // Extract the property value.
        TiXmlNode const *node = it_ele->FirstChild();
        if (!node) {
            RAVELOG_ERROR("Failed parsing planner parameters:"
                          " Element '%s' does not contain a value.\n",
                          key.c_str());
            return ompl::base::PlannerPtr();
        }
        TiXmlText const *text = node->ToText();
        TiXmlNode const *next_node = node->NextSibling();
        if (!text || next_node) {
            RAVELOG_ERROR("Failed parsing planner parameters:"
                          " Element '%s' contains complex data.\n",
                          key.c_str());
        }
        std::string const value = text->Value();

        params_map.insert(std::make_pair(key, value));
    }

    ompl::base::ParamSet &param_set = planner->params();
    bool const is_success = param_set.setParams(params_map, false);

    // Print out the list of valid parameters.
    if (!is_success) {
        std::vector<std::string> param_names;
        param_set.getParamNames(param_names);

        std::stringstream param_stream; 
        BOOST_FOREACH (std::string const &param_name, param_names) {
            param_stream << " " << param_name;
        }
        std::string const param_str = param_stream.str();

        RAVELOG_ERROR("Invalid planner parameters."
                      " The following parameters are supported:%s\n",
                      param_str.c_str());
        return ompl::base::PlannerPtr();
    }
    return planner;
}

OpenRAVE::PlannerStatus OMPLPlanner::PlanPath(OpenRAVE::TrajectoryBasePtr ptraj) {
    if (!m_initialized) {
        RAVELOG_ERROR("Unable to plan. Did you call InitPlan?\n");
        return OpenRAVE::PS_Failed;
    }

    boost::chrono::steady_clock::time_point const tic
       = boost::chrono::steady_clock::now();
    
    OpenRAVE::PlannerStatus planner_status;
    try {
        // TODO: Configure anytime algorithms to keep planning.
        //m_simpleSetup->getGoal()->setMaximumPathLength(0.0);

        {
            // Don't check collision with inactive links.
            OpenRAVE::CollisionCheckerBasePtr const collision_checker
                = GetEnv()->GetCollisionChecker();
            OpenRAVE::CollisionOptionsStateSaver const collision_saver(
                collision_checker, OpenRAVE::CO_ActiveDOFs, false);
            
            // start validity checker
            m_or_validity_checker->start();
            BOOST_SCOPE_EXIT((m_or_validity_checker)) {
                m_or_validity_checker->stop();
            } BOOST_SCOPE_EXIT_END

            // Call the planner.
            m_simple_setup->solve(m_parameters->m_timeLimit);
        }

        if (m_simple_setup->haveExactSolutionPath()) {
            ToORTrajectory(m_robot, m_simple_setup->getSolutionPath(), ptraj);
            planner_status = OpenRAVE::PS_HasSolution;
        } else {
            planner_status = OpenRAVE::PS_Failed;
        }

    } catch (std::runtime_error const &e) {
        RAVELOG_ERROR("Planning failed: %s\n", e.what());
        planner_status = OpenRAVE::PS_Failed;
    }
    
    boost::chrono::steady_clock::time_point const toc
        = boost::chrono::steady_clock::now();
    m_totalPlanningTime += boost::chrono::duration_cast<
        boost::chrono::duration<double> >(toc - tic).count();
    
    return planner_status;
}

<<<<<<< HEAD

bool OMPLPlanner::GetParametersCommand(std::ostream &sout, std::istream &sin) const
{
=======
bool OMPLPlanner::GetParametersCommand(std::ostream &sout, std::istream &sin) const {
>>>>>>> 0e78c851
    typedef std::map<std::string, ompl::base::GenericParamPtr> ParamMap;

    ompl::base::PlannerPtr planner;
    if (m_planner) {
        planner = m_planner;
    }
    // We need an instance of the planner to query its ParamSet. Unfortunately,
    // constructing the planner requires a SpaceInformationPtr, which can only
    // be generated from an existing StateSpace. As a workaround, we construct
    // a simple one-DOF state space and make a temporary planner instance.
    else {
        ompl::base::StateSpacePtr const state_space
            = boost::make_shared<ompl::base::RealVectorStateSpace>(1);
        ompl::base::SpaceInformationPtr const space_information 
            = boost::make_shared<ompl::base::SpaceInformation>(state_space);
        planner.reset(m_planner_factory(space_information));
    }

    // Query the supported parameters. Each planner has a name and a "range
    // suggestion", which is used to generate the GUI in OMPL.app.
    ompl::base::ParamSet const &param_set = planner->params();
    ParamMap const &param_map = param_set.getParams();

    ParamMap::const_iterator it;
    for (it = param_map.begin(); it != param_map.end(); ++it) {
        sout << it->first << " (" << it->second->getRangeSuggestion() << ")\n";
    }

    return true;
}

bool OMPLPlanner::GetParameterValCommand(std::ostream &sout, std::istream &sin) const {
    typedef std::map<std::string, ompl::base::GenericParamPtr> ParamMap;
    //Obtain argument from input stream
    std::string inp_arg;
    sin >> inp_arg;

    ompl::base::PlannerPtr planner;
    if (m_planner) {
        planner = m_planner;
    }
    // We need an instance of the planner to query its ParamSet. Unfortunately,
    // constructing the planner requires a SpaceInformationPtr, which can only
    // be generated from an existing StateSpace. As a workaround, we construct
    // a simple one-DOF state space and make a temporary planner instance.
    else {
        ompl::base::StateSpacePtr const state_space
            = boost::make_shared<ompl::base::RealVectorStateSpace>(1);
        ompl::base::SpaceInformationPtr const space_information 
            = boost::make_shared<ompl::base::SpaceInformation>(state_space);
        planner.reset(m_planner_factory(space_information));
    }

    // Query the supported parameters. Each planner has a name and a "range
    // suggestion", which is used to generate the GUI in OMPL.app.

    ompl::base::ParamSet const &param_set = planner->params();
    std::string value;

    //Check if in parameter map
    bool in_map = param_set.getParam(inp_arg,value);

    if(!in_map){
        RAVELOG_ERROR("Parameter not in set\n");
        throw OpenRAVE::openrave_exception("Parameter not in set",OpenRAVE::ORE_InvalidArguments);
    }
    else{
        //Output key-value pair
        sout<<inp_arg<<" "<<value;
    }


    return true;
}


bool OMPLPlanner::GetTimes(std::ostream & sout, std::istream & sin) const {
    sout << "checktime " << m_or_validity_checker->getTotalCollisionTime();
    sout << " totaltime " << m_totalPlanningTime;
    sout << " n_checks " << m_or_validity_checker->getNumCollisionChecks();
    return true;
}

} // namespace or_ompl<|MERGE_RESOLUTION|>--- conflicted
+++ resolved
@@ -375,13 +375,7 @@
     return planner_status;
 }
 
-<<<<<<< HEAD
-
-bool OMPLPlanner::GetParametersCommand(std::ostream &sout, std::istream &sin) const
-{
-=======
 bool OMPLPlanner::GetParametersCommand(std::ostream &sout, std::istream &sin) const {
->>>>>>> 0e78c851
     typedef std::map<std::string, ompl::base::GenericParamPtr> ParamMap;
 
     ompl::base::PlannerPtr planner;
