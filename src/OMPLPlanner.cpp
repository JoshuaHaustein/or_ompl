/***********************************************************************

Copyright (c) 2014, Carnegie Mellon University
All rights reserved.

Authors: Michael Koval <mkoval@cs.cmu.edu>
         Matthew Klingensmith <mklingen@cs.cmu.edu>
         Christopher Dellin <cdellin@cs.cmu.edu>

Redistribution and use in source and binary forms, with or without
modification, are permitted provided that the following conditions are
met:

  Redistributions of source code must retain the above copyright
  notice, this list of conditions and the following disclaimer.

  Redistributions in binary form must reproduce the above copyright
  notice, this list of conditions and the following disclaimer in the
  documentation and/or other materials provided with the distribution.

THIS SOFTWARE IS PROVIDED BY THE COPYRIGHT HOLDERS AND CONTRIBUTORS
"AS IS" AND ANY EXPRESS OR IMPLIED WARRANTIES, INCLUDING, BUT NOT
LIMITED TO, THE IMPLIED WARRANTIES OF MERCHANTABILITY AND FITNESS FOR
A PARTICULAR PURPOSE ARE DISCLAIMED. IN NO EVENT SHALL THE COPYRIGHT
HOLDER OR CONTRIBUTORS BE LIABLE FOR ANY DIRECT, INDIRECT, INCIDENTAL,
SPECIAL, EXEMPLARY, OR CONSEQUENTIAL DAMAGES (INCLUDING, BUT NOT
LIMITED TO, PROCUREMENT OF SUBSTITUTE GOODS OR SERVICES; LOSS OF USE,
DATA, OR PROFITS; OR BUSINESS INTERRUPTION) HOWEVER CAUSED AND ON ANY
THEORY OF LIABILITY, WHETHER IN CONTRACT, STRICT LIABILITY, OR TORT
(INCLUDING NEGLIGENCE OR OTHERWISE) ARISING IN ANY WAY OUT OF THE USE
OF THIS SOFTWARE, EVEN IF ADVISED OF THE POSSIBILITY OF SUCH DAMAGE.

*************************************************************************/

#include <time.h>
#include <tinyxml.h>
#include <boost/chrono.hpp>
#include <boost/foreach.hpp>
#include <boost/make_shared.hpp>
#include <ompl/config.h>
#include <ompl/base/goals/GoalStates.h>
#include <ompl/base/StateSpaceTypes.h>
#include <ompl/base/StateSpace.h>
#include <ompl/base/spaces/RealVectorStateSpace.h>

#include <or_ompl/OMPLConversions.h>
#include <or_ompl/OMPLPlanner.h>
#include <or_ompl/TSRGoal.h>
#include <or_ompl/PlannerRegistry.h>

namespace or_ompl {

OMPLPlanner::OMPLPlanner(OpenRAVE::EnvironmentBasePtr penv,
                         PlannerFactory const &planner_factory)
    : OpenRAVE::PlannerBase(penv)
    , m_initialized(false)
    , m_planner_factory(planner_factory) {

    RegisterCommand("GetParameters",
        boost::bind(&OMPLPlanner::GetParametersCommand, this, _1, _2),
        "returns the list of accepted planner parameters"
    );

    RegisterCommand("GetParameterValue",
        boost::bind(&OMPLPlanner::GetParameterValCommand, this, _1, _2),
        "returns the value of a specific parameter"
    );

    RegisterCommand("GetTimes",
        boost::bind(&OMPLPlanner::GetTimes,this,_1,_2),
        "get timing information from last plan");

}

OMPLPlanner::~OMPLPlanner() {
}

bool OMPLPlanner::InitPlan(OpenRAVE::RobotBasePtr robot, std::istream& input) {
    OMPLPlannerParametersPtr params = boost::make_shared<OMPLPlannerParameters>();
    input >> *params;
    return InitPlan(robot, params);
}

bool OMPLPlanner::InitPlan(OpenRAVE::RobotBasePtr robot,
                           PlannerParametersConstPtr params_raw) {
    m_initialized = false;

    try {
        typedef ompl::base::ScopedState<ompl::base::StateSpace> ScopedState;

        if (!robot) {
            RAVELOG_ERROR("Robot must not be NULL.\n");
            return false;
        } else if (!params_raw) {
            RAVELOG_ERROR("Parameters must not be NULL.\n");
            return false;
        }

        m_robot = robot;
        m_totalPlanningTime = 0.0;

        std::vector<int> dof_indices = robot->GetActiveDOFIndices();
        const unsigned int num_dof = dof_indices.size();
        m_parameters = boost::make_shared<OMPLPlannerParameters>();
        m_parameters->copy(params_raw);

        RAVELOG_DEBUG("Creating state space.\n");
        m_state_space = CreateStateSpace(robot, *m_parameters);
        if (!m_state_space) {
            RAVELOG_ERROR("Failed creating state space.\n");
            return false;
        }

        RAVELOG_DEBUG("Creating OMPL setup.\n");
        m_simple_setup = boost::make_shared<ompl::geometric::SimpleSetup>(m_state_space);
        
        RAVELOG_DEBUG("Setting state validity checker.\n");
        if (m_state_space->isCompound()) {
            m_or_validity_checker.reset(new OrStateValidityChecker(
                m_simple_setup->getSpaceInformation(), m_robot, dof_indices));
        } else {
            m_or_validity_checker.reset(new RealVectorOrStateValidityChecker(
                m_simple_setup->getSpaceInformation(), m_robot, dof_indices));
        }
        m_simple_setup->setStateValidityChecker(
            boost::static_pointer_cast<ompl::base::StateValidityChecker>(m_or_validity_checker));

        RAVELOG_DEBUG("Setting initial configuration.\n");
        if (m_parameters->vinitialconfig.size() % num_dof != 0) {
            RAVELOG_ERROR("Start configuration has incorrect DOF;"
                          " expected multiple of %d, got %d.\n",
                          num_dof, m_parameters->vinitialconfig.size());
            return false;
        }
        unsigned int num_starts = m_parameters->vinitialconfig.size() / num_dof;
        if (num_starts == 0) {
            RAVELOG_ERROR("No initial configurations provided.\n");
            return false;
        }
        
        if (num_starts == 1) {
            ScopedState q_start(m_state_space);
            for (size_t i = 0; i < num_dof; i++) {
                q_start[i] = m_parameters->vinitialconfig[i];
            }
            if (!m_or_validity_checker->isValid(q_start.get())) {
                RAVELOG_ERROR("Single initial configuration in collision.\n");
                return false;
            }
        }
        
        for (unsigned int istart=0; istart<num_starts; istart++)
        {
            ScopedState q_start(m_state_space);
            for (size_t i = 0; i < num_dof; i++) {
                q_start[i] = m_parameters->vinitialconfig[istart*num_dof + i];
            }
            m_simple_setup->addStartState(q_start);
        }

        RAVELOG_DEBUG("Setting goal configuration.\n");
        std::vector<TSRChain::Ptr> goal_chains;
        BOOST_FOREACH(TSRChain::Ptr tsr_chain, m_parameters->m_tsrchains){
            if(tsr_chain->sampleGoal()){
                tsr_chain->setEnv(robot->GetEnv()); // required to enable distance to TSR chains
                goal_chains.push_back(tsr_chain);
            }else{
                RAVELOG_ERROR("Only goal TSR chains are supported by OMPL. Failing.\n");
                return false;
            }
        }

        if(goal_chains.size() > 0 && m_parameters->vgoalconfig.size() > 0){
            RAVELOG_ERROR("A goal TSR chain has been supplied and a goal configuration"
                          " has been specified. The desired behavior is ambiguous."
                          " Please specified one or the other.\n");
            return false;
        }

        if(goal_chains.size() > 0) {
            TSRGoal::Ptr goaltsr = boost::make_shared<TSRGoal>(m_simple_setup->getSpaceInformation(),
                                                               goal_chains,
                                                               robot,
                                                               m_or_validity_checker);
            m_simple_setup->setGoal(goaltsr);
        }else{
            if (m_parameters->vgoalconfig.size() % num_dof != 0) {
                RAVELOG_ERROR("End configuration has incorrect DOF;"
                              "  expected multiple of %d, got %d.\n",
                              num_dof, m_parameters->vgoalconfig.size());
                return false;
            }
            unsigned int num_goals = m_parameters->vgoalconfig.size() / num_dof;
            if (num_goals == 0) {
                RAVELOG_ERROR("No goal configurations provided.\n");
                return false;
            }
            
            if (num_goals == 1) {
                ScopedState q_goal(m_state_space);
                for (size_t i = 0; i < num_dof; i++) {
                    q_goal[i] = m_parameters->vgoalconfig[i];
                }
                
                if (!m_or_validity_checker->isValid(q_goal.get())) {
                    RAVELOG_ERROR("Single goal configuration is in collision.\n");
                    return false;
                }
                
                m_simple_setup->setGoalState(q_goal);
            } else {
                // if multiple possible goals specified,
                // don't check them all (this might be expensive)
                // and instead lead the planner check some
                ompl::base::GoalPtr ompl_goals(new ompl::base::GoalStates(
                    m_simple_setup->getSpaceInformation()));
                for (unsigned int igoal=0; igoal<num_goals; igoal++)
                {
                    ScopedState q_goal(m_state_space);
                    for (size_t i = 0; i < num_dof; i++) {
                        q_goal[i] = m_parameters->vgoalconfig[igoal*num_dof + i];
                    }
                    ompl_goals->as<ompl::base::GoalStates>()->addState(q_goal);
                }
                m_simple_setup->setGoal(ompl_goals);
            }
        }

        RAVELOG_DEBUG("Creating planner.\n");
        m_planner = CreatePlanner(*m_parameters);
        if (!m_planner) {
            RAVELOG_ERROR("Failed creating OMPL planner.\n");
            return false;
        }
        m_simple_setup->setPlanner(m_planner);

        m_initialized = true;
        return true;
    } catch (std::runtime_error const &e) {
        RAVELOG_ERROR("InitPlan failed: %s\n", e.what());
        return false;
    }
}

ompl::base::PlannerPtr OMPLPlanner::CreatePlanner(
    OMPLPlannerParameters const &params) {
    // Create the planner.
    ompl::base::SpaceInformationPtr const spaceInformation
            = m_simple_setup->getSpaceInformation();

    ompl::base::PlannerPtr planner(m_planner_factory(spaceInformation));
    if (!planner) {
        RAVELOG_ERROR("Failed creating planner.");
        return ompl::base::PlannerPtr();
    }

    // Populate planner parameters from the PlannerParameters.
    std::string const params_str = "<ExtraParams>"
                                   + m_parameters->_sExtraParameters
                                   + "</ExtraParams>";
    TiXmlDocument doc_xml;
    doc_xml.Parse(params_str.c_str());
    if (doc_xml.Error()) {
        RAVELOG_ERROR("Failed parsing XML parameters: %s\n",
                      doc_xml.ErrorDesc());
        return ompl::base::PlannerPtr();
    }

    TiXmlElement const *root_xml = doc_xml.RootElement();
    std::vector< std::pair<std::string,std::string> > params_vec;

    for (TiXmlElement const *it_ele = root_xml->FirstChildElement();
         it_ele;
         it_ele = it_ele->NextSiblingElement()) {
        // Extract the property name.
        std::string const key = it_ele->ValueStr();

        // Extract the property value.
        TiXmlNode const *node = it_ele->FirstChild();
        if (!node) {
            RAVELOG_ERROR("Failed parsing planner parameters:"
                          " Element '%s' does not contain a value.\n",
                          key.c_str());
            return ompl::base::PlannerPtr();
        }
        TiXmlText const *text = node->ToText();
        TiXmlNode const *next_node = node->NextSibling();
        if (!text || next_node) {
            RAVELOG_ERROR("Failed parsing planner parameters:"
                          " Element '%s' contains complex data.\n",
                          key.c_str());
        }
        std::string const value = text->Value();

        params_vec.push_back(std::make_pair(key, value));
    }

    ompl::base::ParamSet &param_set = planner->params();
    bool is_success = true;
    for (std::vector< std::pair<std::string,std::string> >::iterator
        it=params_vec.begin(); it!=params_vec.end(); it++)
    {
        is_success = param_set.setParam(it->first, it->second);
        if (!is_success)
            break;
    }

    // Print out the list of valid parameters.
    if (!is_success) {
        std::vector<std::string> param_names;
        param_set.getParamNames(param_names);

        std::stringstream param_stream; 
        BOOST_FOREACH (std::string const &param_name, param_names) {
            param_stream << " " << param_name;
        }
        std::string const param_str = param_stream.str();

        RAVELOG_ERROR("Invalid planner parameters."
                      " The following parameters are supported:%s\n",
                      param_str.c_str());
        return ompl::base::PlannerPtr();
    }
    return planner;
}

OpenRAVE::PlannerStatus OMPLPlanner::PlanPath(OpenRAVE::TrajectoryBasePtr ptraj) {
    if (!m_initialized) {
        RAVELOG_ERROR("Unable to plan. Did you call InitPlan?\n");
        return OpenRAVE::PS_Failed;
    }

    boost::chrono::steady_clock::time_point const tic
       = boost::chrono::steady_clock::now();
    
    OpenRAVE::PlannerStatus planner_status;
    try {
        // TODO: Configure anytime algorithms to keep planning.
        //m_simpleSetup->getGoal()->setMaximumPathLength(0.0);

<<<<<<< HEAD
        ompl::base::PlannerStatus ompl_status;
        {
            // Don't check collision with inactive links.
            OpenRAVE::CollisionCheckerBasePtr const collision_checker
                = GetEnv()->GetCollisionChecker();
            OpenRAVE::CollisionOptionsStateSaver const collision_saver(
                collision_checker, OpenRAVE::CO_ActiveDOFs, false);

            // Call the planner.
            ompl_status = m_simple_setup->solve(m_parameters->m_timeLimit);
        }
        
        // Handle OMPL return codes, set planner_status and ptraj
        switch ((ompl::base::PlannerStatus::StatusType)ompl_status) {
        case ompl::base::PlannerStatus::INVALID_START:
        case ompl::base::PlannerStatus::INVALID_GOAL:
        case ompl::base::PlannerStatus::UNRECOGNIZED_GOAL_TYPE:
        case ompl::base::PlannerStatus::CRASH:
        case ompl::base::PlannerStatus::ABORT:
        case ompl::base::PlannerStatus::TIMEOUT:
            RAVELOG_ERROR("Planner returned %s.\n", ompl_status.asString().c_str());
            planner_status = OpenRAVE::PS_Failed;
            break;
        case ompl::base::PlannerStatus::APPROXIMATE_SOLUTION:
            if (!m_simple_setup->haveExactSolutionPath())
            {
                RAVELOG_ERROR("Planner returned %s, but not path found!\n", ompl_status.asString().c_str());
                planner_status = OpenRAVE::PS_Failed;
                break;
            }
            ToORTrajectory(m_robot, m_simple_setup->getSolutionPath(), ptraj);
            planner_status = OpenRAVE::PS_InterruptedWithSolution;
            break;
        case ompl::base::PlannerStatus::EXACT_SOLUTION:
            if (!m_simple_setup->haveExactSolutionPath())
            {
                RAVELOG_ERROR("Planner returned %s, but not path found!\n", ompl_status.asString().c_str());
                planner_status = OpenRAVE::PS_Failed;
                break;
            }
=======
        m_simple_setup->solve(m_parameters->m_timeLimit);

        if (m_simple_setup->haveExactSolutionPath()) {
>>>>>>> 1e95c263
            ToORTrajectory(m_robot, m_simple_setup->getSolutionPath(), ptraj);
            planner_status = OpenRAVE::PS_HasSolution;
            break;
        }

    } catch (std::runtime_error const &e) {
        RAVELOG_ERROR("Planning failed: %s\n", e.what());
        planner_status = OpenRAVE::PS_Failed;
    }
    
    boost::chrono::steady_clock::time_point const toc
        = boost::chrono::steady_clock::now();
    m_totalPlanningTime += boost::chrono::duration_cast<
        boost::chrono::duration<double> >(toc - tic).count();
    
    return planner_status;
}

bool OMPLPlanner::GetParametersCommand(std::ostream &sout, std::istream &sin) const {
    typedef std::map<std::string, ompl::base::GenericParamPtr> ParamMap;

    ompl::base::PlannerPtr planner;
    if (m_planner) {
        planner = m_planner;
    }
    // We need an instance of the planner to query its ParamSet. Unfortunately,
    // constructing the planner requires a SpaceInformationPtr, which can only
    // be generated from an existing StateSpace. As a workaround, we construct
    // a simple one-DOF state space and make a temporary planner instance.
    else {
        ompl::base::StateSpacePtr const state_space
            = boost::make_shared<ompl::base::RealVectorStateSpace>(1);
        ompl::base::SpaceInformationPtr const space_information 
            = boost::make_shared<ompl::base::SpaceInformation>(state_space);
        planner.reset(m_planner_factory(space_information));
    }

    // Query the supported parameters. Each planner has a name and a "range
    // suggestion", which is used to generate the GUI in OMPL.app.
    ompl::base::ParamSet const &param_set = planner->params();
    ParamMap const &param_map = param_set.getParams();

    ParamMap::const_iterator it;
    for (it = param_map.begin(); it != param_map.end(); ++it) {
        sout << it->first << " (" << it->second->getRangeSuggestion() << ")\n";
    }

    return true;
}

bool OMPLPlanner::GetParameterValCommand(std::ostream &sout, std::istream &sin) const {
    typedef std::map<std::string, ompl::base::GenericParamPtr> ParamMap;
    //Obtain argument from input stream
    std::string inp_arg;
    sin >> inp_arg;

    ompl::base::PlannerPtr planner;
    if (m_planner) {
        planner = m_planner;
    }
    // We need an instance of the planner to query its ParamSet. Unfortunately,
    // constructing the planner requires a SpaceInformationPtr, which can only
    // be generated from an existing StateSpace. As a workaround, we construct
    // a simple one-DOF state space and make a temporary planner instance.
    else {
        ompl::base::StateSpacePtr const state_space
            = boost::make_shared<ompl::base::RealVectorStateSpace>(1);
        ompl::base::SpaceInformationPtr const space_information 
            = boost::make_shared<ompl::base::SpaceInformation>(state_space);
        planner.reset(m_planner_factory(space_information));
    }

    // Query the supported parameters. Each planner has a name and a "range
    // suggestion", which is used to generate the GUI in OMPL.app.

    ompl::base::ParamSet const &param_set = planner->params();
    std::string value;

    //Check if in parameter map
    bool in_map = param_set.getParam(inp_arg,value);

    if(!in_map){
        RAVELOG_ERROR("Parameter not in set\n");
        throw OpenRAVE::openrave_exception("Parameter not in set",OpenRAVE::ORE_InvalidArguments);
    }
    else{
        //Output key-value pair
        sout<<inp_arg<<" "<<value;
    }


    return true;
}


bool OMPLPlanner::GetTimes(std::ostream & sout, std::istream & sin) const {
    sout << "checktime " << m_or_validity_checker->getTotalCollisionTime();
    sout << " totaltime " << m_totalPlanningTime;
    sout << " n_checks " << m_or_validity_checker->getNumCollisionChecks();
    return true;
}

} // namespace or_ompl<|MERGE_RESOLUTION|>--- conflicted
+++ resolved
@@ -332,24 +332,15 @@
 
     boost::chrono::steady_clock::time_point const tic
        = boost::chrono::steady_clock::now();
+
+    OpenRAVE::PlannerStatus planner_status;
     
-    OpenRAVE::PlannerStatus planner_status;
     try {
         // TODO: Configure anytime algorithms to keep planning.
         //m_simpleSetup->getGoal()->setMaximumPathLength(0.0);
 
-<<<<<<< HEAD
         ompl::base::PlannerStatus ompl_status;
-        {
-            // Don't check collision with inactive links.
-            OpenRAVE::CollisionCheckerBasePtr const collision_checker
-                = GetEnv()->GetCollisionChecker();
-            OpenRAVE::CollisionOptionsStateSaver const collision_saver(
-                collision_checker, OpenRAVE::CO_ActiveDOFs, false);
-
-            // Call the planner.
-            ompl_status = m_simple_setup->solve(m_parameters->m_timeLimit);
-        }
+        ompl_status = m_simple_setup->solve(m_parameters->m_timeLimit);
         
         // Handle OMPL return codes, set planner_status and ptraj
         switch ((ompl::base::PlannerStatus::StatusType)ompl_status) {
@@ -379,11 +370,6 @@
                 planner_status = OpenRAVE::PS_Failed;
                 break;
             }
-=======
-        m_simple_setup->solve(m_parameters->m_timeLimit);
-
-        if (m_simple_setup->haveExactSolutionPath()) {
->>>>>>> 1e95c263
             ToORTrajectory(m_robot, m_simple_setup->getSolutionPath(), ptraj);
             planner_status = OpenRAVE::PS_HasSolution;
             break;
