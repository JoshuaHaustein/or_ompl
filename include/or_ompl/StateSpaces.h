--- conflicted
+++ resolved
@@ -55,38 +55,7 @@
      * Constructor
      * @param dof_indices An ordered list of indices this state corresponds to
      */
-<<<<<<< HEAD
-    class OrStateValidityChecker: public ompl::base::StateValidityChecker
-    {
-    public:
-        OrStateValidityChecker(const ompl::base::SpaceInformationPtr &si,
-            OpenRAVE::RobotBasePtr robot, std::vector<int> const &indices,
-            bool do_baked);
-        void start();
-        void stop();
-        virtual bool computeFk(const ompl::base::State *state, uint32_t checklimits) const;
-        virtual bool isValid(const ompl::base::State *state) const;
-        void resetStatistics() { m_numCollisionChecks = 0; m_totalCollisionTime = 0.0; }
-        int getNumCollisionChecks() { return m_numCollisionChecks; }
-        double getTotalCollisionTime() { return m_totalCollisionTime; }
-        const std::vector<int> & getIndices() { return m_indices; }
-    protected:
-        ompl::base::StateSpace * m_stateSpace;
-        OpenRAVE::EnvironmentBasePtr m_env;
-        OpenRAVE::RobotBasePtr m_robot;
-        std::vector<int> const m_indices;
-        mutable int m_numCollisionChecks;
-        mutable double m_totalCollisionTime;
-        // optional baked stuff
-        const bool m_do_baked;
-        boost::function<void ()> m_bake_begin;
-        boost::function<OpenRAVE::KinBodyPtr ()> m_bake_end;
-        boost::function<bool (OpenRAVE::KinBodyConstPtr, OpenRAVE::CollisionReportPtr)> m_baked_checker;
-        OpenRAVE::KinBodyPtr m_baked_kinbody;
-    };
-=======
     ContinuousJointsStateSpace(const std::vector<bool>& is_continuous);
->>>>>>> 0e78c851
 
     /** \brief Register the projections for this state space. Usually, this is at least the default
         projection. These are implicit projections, set by the implementation of the state space. This is called by setup(). */
@@ -107,22 +76,12 @@
 
 class ContinuousJointsProjectionEvaluator : public ompl::base::ProjectionEvaluator {
     public:
-<<<<<<< HEAD
-        RealVectorOrStateValidityChecker(const ompl::base::SpaceInformationPtr &si,
-            OpenRAVE::RobotBasePtr robot, std::vector<int> const &indices,
-            bool do_baked);
-        virtual bool computeFk(const ompl::base::State *state, uint32_t checklimits) const;
-    private:
-        const std::size_t m_num_dof;
-    };
-=======
         ContinuousJointsProjectionEvaluator(ompl::base::StateSpace* stateSpace);
         ContinuousJointsProjectionEvaluator(ompl::base::StateSpacePtr stateSpace);
         virtual ~ContinuousJointsProjectionEvaluator();
 
         /** \brief Return the dimension of the projection defined by this evaluator */
         virtual unsigned int getDimension() const;
->>>>>>> 0e78c851
 
         /** \brief Compute the projection as an array of double values */
         virtual void project(const ompl::base::State *state, ompl::base::EuclideanProjection &projection) const;
@@ -137,6 +96,9 @@
 
 typedef boost::shared_ptr<ContinuousJointsProjectionEvaluator> ContinuousJointsProjectionEvaluatorPtr;
 
+
+
+
 /**
  * This is like ompl::base::StateValidityChecker,
  * except it also knows how to compute forward kinematics
@@ -148,7 +110,10 @@
 {
 public:
     OrStateValidityChecker(const ompl::base::SpaceInformationPtr &si,
-        OpenRAVE::RobotBasePtr robot, std::vector<int> const &indices);
+        OpenRAVE::RobotBasePtr robot, std::vector<int> const &indices,
+        bool do_baked);
+    void start();
+    void stop();
     virtual bool computeFk(const ompl::base::State *state, uint32_t checklimits) const;
     virtual bool isValid(const ompl::base::State *state) const;
     void resetStatistics() { m_numCollisionChecks = 0; m_totalCollisionTime = 0.0; }
@@ -162,6 +127,12 @@
     std::vector<int> const m_indices;
     mutable int m_numCollisionChecks;
     mutable double m_totalCollisionTime;
+    // optional baked stuff
+    const bool m_do_baked;
+    boost::function<void ()> m_bake_begin;
+    boost::function<OpenRAVE::KinBodyPtr ()> m_bake_end;
+    boost::function<bool (OpenRAVE::KinBodyConstPtr, OpenRAVE::CollisionReportPtr)> m_baked_checker;
+    OpenRAVE::KinBodyPtr m_baked_kinbody;
 };
 
 typedef boost::shared_ptr<OrStateValidityChecker> OrStateValidityCheckerPtr;
@@ -173,7 +144,8 @@
 {
 public:
     RealVectorOrStateValidityChecker(const ompl::base::SpaceInformationPtr &si,
-        OpenRAVE::RobotBasePtr robot, std::vector<int> const &indices);
+        OpenRAVE::RobotBasePtr robot, std::vector<int> const &indices,
+        bool do_baked);
     virtual bool computeFk(const ompl::base::State *state, uint32_t checklimits) const;
 private:
     const std::size_t m_num_dof;
