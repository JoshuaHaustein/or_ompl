--- conflicted
+++ resolved
@@ -3,13 +3,10 @@
 Copyright (c) 2014, Carnegie Mellon University
 All rights reserved.
 
-<<<<<<< HEAD
-=======
 Authors: Michael Koval <mkoval@cs.cmu.edu>
          Matthew Klingensmith <mklingen@cs.cmu.edu>
          Christopher Dellin <cdellin@cs.cmu.edu>
 
->>>>>>> 87a16499
 Redistribution and use in source and binary forms, with or without
 modification, are permitted provided that the following conditions are
 met:
@@ -47,41 +44,36 @@
 namespace or_ompl
 {
 
-class OMPLPlanner: public OpenRAVE::PlannerBase {
-public:
-    OMPLPlanner(OpenRAVE::EnvironmentBasePtr penv);
-    virtual ~OMPLPlanner();
+    class OMPLPlanner: public OpenRAVE::PlannerBase
+    {
+        public:
+            OMPLPlanner(OpenRAVE::EnvironmentBasePtr penv);
+            virtual ~OMPLPlanner();
 
-    virtual bool InitPlan(OpenRAVE::RobotBasePtr robot,
-                          PlannerParametersConstPtr params);
-    virtual bool InitPlan(OpenRAVE::RobotBasePtr robot, std::istream& input);
+            virtual bool InitPlan(OpenRAVE::RobotBasePtr robot, PlannerParametersConstPtr params);
+            virtual bool InitPlan(OpenRAVE::RobotBasePtr robot, std::istream& input);
+            virtual OpenRAVE::PlannerStatus PlanPath (OpenRAVE::TrajectoryBasePtr ptraj);
+            virtual PlannerParametersConstPtr GetParameters () const { return m_parameters; }
+            inline ompl::geometric::SimpleSetup* GetSimpleSetup() { return m_simpleSetup; }
+            inline ompl::base::StateSpacePtr GetStateSpace() { return m_stateSpace; }
+            bool IsStateValid(const ompl::base::State* state);
+            bool IsInOrCollision(std::vector<double> jointValues);
+            bool InitializePlanner();
 
-    virtual OpenRAVE::PlannerStatus PlanPath (OpenRAVE::TrajectoryBasePtr ptraj);
+        private:
+            OMPLPlannerParametersPtr m_parameters;
+            ompl::geometric::SimpleSetup* m_simple_setup;
+            ompl::base::StateSpacePtr m_state_space;
+            ompl::base::PlannerPtr m_planner;
+            OpenRAVE::RobotBasePtr m_robot;
+            OpenRAVE::CollisionReportPtr m_collisionReport;
+            int m_numCollisionChecks;
+            double m_totalCollisionTime;
+            double scale_radii[7];
 
-    virtual PlannerParametersConstPtr GetParameters () const
-    {
-        return m_parameters;
-    }
+    };
 
-private:
-    bool m_initialized;
-    OMPLPlannerParametersPtr m_parameters;
-    ompl::geometric::SimpleSetupPtr m_simple_setup;
-    ompl::base::StateSpacePtr m_state_space;
-    ompl::base::PlannerPtr m_planner;
-    OpenRAVE::RobotBasePtr m_robot;
-    OpenRAVE::CollisionReportPtr m_collisionReport;
-    int m_numCollisionChecks;
-    double m_totalCollisionTime;
-
-    ompl::base::PlannerPtr CreatePlanner(OMPLPlannerParameters const &params);
-    bool IsStateValid(const ompl::base::State* state);
-    bool IsInOrCollision(std::vector<double> const &jointValues, std::vector<int> const &jointIndices);
-    OpenRAVE::PlannerStatus ToORTrajectory(ompl::geometric::PathGeometric &ompl_traj,
-                                           OpenRAVE::TrajectoryBasePtr or_traj) const;
-};
-
-typedef boost::shared_ptr<OMPLPlanner> OMPLPlannerPtr;
+    typedef boost::shared_ptr<OMPLPlanner> OMPLPlannerPtr;
 
 } /* namespace or_ompl */
 
